--- conflicted
+++ resolved
@@ -414,11 +414,7 @@
             pool = Pool(processes=n_threads)
         else:
             pool = None
-<<<<<<< HEAD
-        
-=======
-
->>>>>>> 1d450636
+
         sampler = emcee.EnsembleSampler(n_walkers, self.n_fitted_parameters, self.lnprob, pool=pool)
         logger.info("Running MCMC chain ...")
 
