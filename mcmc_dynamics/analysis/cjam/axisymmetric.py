--- conflicted
+++ resolved
@@ -165,24 +165,6 @@
         y = np.copy(self.y)
         
         current_parameters = self.fetch_parameters(values)
-<<<<<<< HEAD
-                
-        mge_mass = self.mge_mass.data.copy()
-        
-        if "r_bhs" in current_parameters.keys():
-            mass_bhs = current_parameters["m_bhs"]
-            rbhs = current_parameters["r_bhs"]
-            
-            mge_mass.add_row()
-            mge_mass["i"][-1] = mass_bhs/2/np.pi/(rbhs*current_parameters["d"] /u.rad).to("pc")**2
-            mge_mass["s"][-1] = rbhs
-            mge_mass["q"][-1] = 1
-            mge_mass.sort("s")
-            
-            self.x_mlr = self.mge2mlr(mge_mass)
-            current_parameters = self.fetch_parameters(values)
-=======
->>>>>>> fd7db802
         
         unique_id = uuid.uuid4()
 
@@ -239,11 +221,7 @@
                                       rbh=current_parameters['rbh'])
 
         except ValueError as err:
-<<<<<<< HEAD
-            logger.warn("cjam problem", err)
-=======
             logging.warn("CJAM returned an error:", err)
->>>>>>> fd7db802
             return -np.inf
 
         logger.debug('CJAM call succeeded for {0}.'.format(unique_id))
